--- conflicted
+++ resolved
@@ -603,6 +603,8 @@
     justify-content: space-between;
   }
   
+
+
   .action-btn {
     flex: 1;
     text-align: center;
@@ -625,32 +627,6 @@
   }
 }
 
-<<<<<<< HEAD
-.transcription-area {
-    width: 100%;
-    height: 100%;
-    padding: 10px;
-    border: none;
-    font-family: inherit;
-    resize: none;
-}
-
-.rectangle-2 {
-    position: relative;
-    min-height: 150px;
-    background: #fff;
-    border-radius: 8px;
-    box-shadow: 0 2px 4px rgba(0,0,0,0.1);
-}
-
-.patient-history-content {
-  padding: 10px;
-  font-size: 14px;
-  color: #333;
-  line-height: 1.5;
-  max-height: 100%;
-  overflow-y: auto;
-=======
 @keyframes wave {
   0% { width: 10%; }
   20% { width: 40%; }
@@ -698,6 +674,20 @@
   transition: opacity 0.3s, visibility 0.3s;
 }
 
+
+.transcription-area {
+    width: 100%;
+    height: 100%;
+    border: none;
+    background: transparent;
+    resize: none;
+    padding: 10px;
+    font-family: inherit;
+    font-size: 14px;
+    color: #333;
+    outline: none;
+}
+
 .recorder-controls.recording .recording-indicator {
   opacity: 1;
   visibility: visible;
@@ -707,5 +697,4 @@
 @keyframes blink {
   0%, 100% { opacity: 1; }
   50% { opacity: 0.5; }
->>>>>>> 99725281
 }