--- conflicted
+++ resolved
@@ -49,38 +49,6 @@
             </div>
           </div>
         </div>
-<<<<<<< HEAD
-        <div class="group-wrapper">
-          <div class="group-2">
-            <div class="text-wrapper">Subjective</div>
-            <div class="rectangle-2">
-              <textarea id="subjective" class="transcription-area"></textarea>
-            </div>
-          </div>
-        </div>
-        <div class="div-wrapper">
-          <div class="group-2">
-            <div class="text-wrapper">Objective</div>
-            <div class="rectangle-2">
-              <textarea id="objective" class="transcription-area"></textarea>
-            </div>
-          </div>
-        </div>
-        <div class="frame-2">
-          <div class="group-2">
-            <div class="text-wrapper">Assessment</div>
-            <div class="rectangle-2">
-              <textarea id="assessment" class="transcription-area"></textarea>
-            </div>
-          </div>
-        </div>
-        <div class="frame-3">
-          <div class="group-2">
-            <div class="text-wrapper">Plan</div>
-            <div class="rectangle-2">
-              <textarea id="plan" class="transcription-area"></textarea>
-            </div>
-=======
         <!-- Combined Action Bar and Voice Recording Section -->
         <div class="combined-control-bar">
           <div class="recorder-section">
@@ -128,7 +96,6 @@
             {% if patient.notes %}
               {{ patient.notes.split('||')[0] if '||' in patient.notes else '' }}
             {% endif %}
->>>>>>> 99725281
           </div>
         </div>
         <div class="section-container">
